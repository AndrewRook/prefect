--- conflicted
+++ resolved
@@ -11,24 +11,16 @@
 def test_nomad_agent_init(runner_token):
     agent = NomadAgent()
     assert agent
-<<<<<<< HEAD
     assert agent.labels is None
-=======
     assert agent.name == "agent"
->>>>>>> 1cf9a061
 
 
 def test_nomad_agent_config_options(runner_token):
     with set_temporary_config({"cloud.agent.auth_token": "TEST_TOKEN"}):
-<<<<<<< HEAD
-        agent = NomadAgent(labels=["test"])
+        agent = NomadAgent(name="test", labels=["test"])
         assert agent
         assert agent.labels == ["test"]
-=======
-        agent = NomadAgent(name="test")
-        assert agent
         assert agent.name == "test"
->>>>>>> 1cf9a061
         assert agent.client.get_auth_token() == "TEST_TOKEN"
         assert agent.logger
 
