--- conflicted
+++ resolved
@@ -10,20 +10,12 @@
         "vuepress": "^0.14.1"
     },
     "scripts": {
-<<<<<<< HEAD
         "docs:dev": "cd docs && python generate_docs.py && PREFECT_DOCS_DEV_MODE=1 vuepress dev .",
-=======
-        "docs:dev": "cd docs && python generate_docs.py && vuepress dev .",
->>>>>>> e838b634
         "docs:build": "cd docs && python generate_docs.py && vuepress build . -d build"
     },
     "repository": {
         "type": "git",
-<<<<<<< HEAD
-        "url": "git+https://github.com/PrefectHQ/preview.git"
-=======
         "url": "git+https://github.com/PrefectHQ/prefect.git"
->>>>>>> e838b634
     },
     "devDependencies": {}
 }