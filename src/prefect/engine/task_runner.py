from contextlib import redirect_stdout
import json
from typing import (
    Any,
    Callable,
    Dict,
    Iterable,
    List,
    NamedTuple,
    Optional,
    Set,
    Tuple,
)

import pendulum

import prefect
from prefect import config
from prefect.core import Edge, Task
from prefect.engine import signals
from prefect.engine.result import NoResult, Result
from prefect.engine.results import PrefectResult
from prefect.engine.runner import ENDRUN, Runner, call_state_handlers
from prefect.engine.state import (
    Cached,
    Cancelled,
    Failed,
    Looped,
    Mapped,
    Paused,
    Pending,
    Resume,
    Retrying,
    Running,
    Scheduled,
    Skipped,
    State,
    Submitted,
    Success,
    TimedOut,
    TriggerFailed,
)
from prefect.utilities.executors import (
    RecursiveCall,
    run_with_heartbeat,
    tail_recursive,
)


TaskRunnerInitializeResult = NamedTuple(
    "TaskRunnerInitializeResult", [("state", State), ("context", Dict[str, Any])]
)


class TaskRunner(Runner):
    """
    TaskRunners handle the execution of Tasks and determine the State of a Task
    before, during and after the Task is run.

    In particular, through the TaskRunner you can specify the states of any upstream dependencies
    and what state the Task should be initialized with.

    Args:
        - task (Task): the Task to be run / executed
        - state_handlers (Iterable[Callable], optional): A list of state change handlers
            that will be called whenever the task changes state, providing an
            opportunity to inspect or modify the new state. The handler
            will be passed the task runner instance, the old (prior) state, and the new
            (current) state, with the following signature: `state_handler(TaskRunner, old_state, new_state) -> Optional[State]`;
            If multiple functions are passed, then the `new_state` argument will be the
            result of the previous handler.
        - result (Result, optional): the result type to use for retrieving and storing state results
            during execution (if the Task doesn't already have one)
        - default_result (Result, optional): the fallback result type to use for retrieving and storing state results
            during execution (to be used on upstream inputs if they don't provide their own results)
    """

    def __init__(
        self,
        task: Task,
        state_handlers: Iterable[Callable] = None,
        result: Result = None,
        default_result: Result = None,
    ):
        self.context = prefect.context.to_dict()
        self.task = task

        # if the result was provided off the parent Flow object
        # we want to use the task's target as the target location
        if task.result:
            self.result = task.result
        else:
            self.result = Result().copy() if result is None else result.copy()
            if self.task.target:
                self.result.location = self.task.target
        self.default_result = default_result or Result()
        super().__init__(state_handlers=state_handlers)

    def __repr__(self) -> str:
        return "<{}: {}>".format(type(self).__name__, self.task.name)

    def call_runner_target_handlers(self, old_state: State, new_state: State) -> State:
        """
        A special state handler that the TaskRunner uses to call its task's state handlers.
        This method is called as part of the base Runner's `handle_state_change()` method.

        Args:
            - old_state (State): the old (previous) state
            - new_state (State): the new (current) state

        Returns:
            - State: the new state
        """
        self.logger.debug(
            "Task '{name}': Handling state change from {old} to {new}".format(
                name=prefect.context.get("task_full_name", self.task.name),
                old=type(old_state).__name__,
                new=type(new_state).__name__,
            )
        )
        for handler in self.task.state_handlers:
            new_state = handler(self.task, old_state, new_state) or new_state

        return new_state

    def initialize_run(  # type: ignore
        self, state: Optional[State], context: Dict[str, Any]
    ) -> TaskRunnerInitializeResult:
        """
        Initializes the Task run by initializing state and context appropriately.

        If the task is being retried, then we retrieve the run count from the initial Retry
        state. Otherwise, we assume the run count is 1. The run count is stored in context as
        task_run_count.

        Also, if the task is being resumed through a `Resume` state, updates context to have `resume=True`.

        Args:
            - state (Optional[State]): the initial state of the run
            - context (Dict[str, Any]): the context to be updated with relevant information

        Returns:
            - tuple: a tuple of the updated state, context, upstream_states, and inputs objects
        """
        state, context = super().initialize_run(state=state, context=context)

        if isinstance(state, Retrying):
            run_count = state.run_count + 1
        else:
            run_count = state.context.get("task_run_count", 1)

        if isinstance(state, Resume):
            context.update(resume=True)

        if "_loop_count" in state.cached_inputs:  # type: ignore
            loop_result = state.cached_inputs.pop("_loop_result")
            if loop_result.value is None and loop_result.location is not None:
                loop_result_value = self.result.read(loop_result.location).value
            else:
                loop_result_value = loop_result.value
            loop_context = {
                "task_loop_count": json.loads(
                    state.cached_inputs.pop(  # type: ignore
                        "_loop_count"
                    ).location
                ),  # type: ignore
                "task_loop_result": loop_result_value,
            }
            context.update(loop_context)

        context.update(
            task_run_count=run_count,
            task_name=self.task.name,
            task_tags=self.task.tags,
            task_slug=self.task.slug,
        )
        context.setdefault("checkpointing", config.flows.checkpointing)

        map_index = context.get("map_index", None)
        if isinstance(map_index, int) and context.get("task_full_name"):
            context.update(
                logger=prefect.utilities.logging.get_logger(
                    context.get("task_full_name")
                )
            )
        else:
            context.update(logger=self.task.logger)

        return TaskRunnerInitializeResult(state=state, context=context)

    @tail_recursive
    def run(
        self,
        state: State = None,
        upstream_states: Dict[Edge, State] = None,
        context: Dict[str, Any] = None,
        is_mapped_parent: bool = False,
    ) -> State:
        """
        The main endpoint for TaskRunners.  Calling this method will conditionally execute
        `self.task.run` with any provided inputs, assuming the upstream dependencies are in a
        state which allow this Task to run.

        Args:
            - state (State, optional): initial `State` to begin task run from;
                defaults to `Pending()`
            - upstream_states (Dict[Edge, State]): a dictionary
                representing the states of any tasks upstream of this one. The keys of the
                dictionary should correspond to the edges leading to the task.
            - context (dict, optional): prefect Context to use for execution
            - is_mapped_parent (bool): a boolean indicating whether this task run is the run of a parent
                mapped task

        Returns:
            - `State` object representing the final post-run state of the Task
        """
        upstream_states = upstream_states or {}
        context = context or {}
        map_index = context.setdefault("map_index", None)
        context["task_full_name"] = "{name}{index}".format(
            name=self.task.name,
            index=("" if map_index is None else "[{}]".format(map_index)),
        )

        task_inputs = {}  # type: Dict[str, Any]

        try:
            # initialize the run
            state, context = self.initialize_run(state, context)

            # run state transformation pipeline
            with prefect.context(context):

                if prefect.context.get("task_loop_count") is None:
                    self.logger.info(
                        "Task '{name}': Starting task run...".format(
                            name=context["task_full_name"]
                        )
                    )

                # check to make sure the task is in a pending state
                state = self.check_task_is_ready(state)

                # check if the task has reached its scheduled time
                state = self.check_task_reached_start_time(state)

                # Tasks never run if the upstream tasks haven't finished
                state = self.check_upstream_finished(
                    state, upstream_states=upstream_states
                )

                # check if any upstream tasks skipped (and if we need to skip)
                state = self.check_upstream_skipped(
                    state, upstream_states=upstream_states
                )

                # populate / hydrate all result objects
                state, upstream_states = self.load_results(
                    state=state, upstream_states=upstream_states
                )

                # retrieve task inputs from upstream and also explicitly passed inputs
                task_inputs = self.get_task_inputs(
                    state=state, upstream_states=upstream_states
                )

                if is_mapped_parent:
                    state = self.check_task_ready_to_map(
                        state, upstream_states=upstream_states
                    )

                if self.task.target:
                    # check to see if there is a Result at the task's target
                    state = self.check_target(state, inputs=task_inputs)
                else:
                    # check to see if the task has a cached result
                    state = self.check_task_is_cached(state, inputs=task_inputs)

                # check if the task's trigger passes
                # triggers can raise Pauses, which require task_inputs to be available for caching
                # so we run this after the previous step
                state = self.check_task_trigger(state, upstream_states=upstream_states)

                # set the task state to running
                state = self.set_task_to_running(state, inputs=task_inputs)

                # run the task
                state = self.get_task_run_state(state, inputs=task_inputs)

                # cache the output, if appropriate
                state = self.cache_result(state, inputs=task_inputs)

                # check if the task needs to be retried
                state = self.check_for_retry(state, inputs=task_inputs)

                state = self.check_task_is_looping(
                    state,
                    inputs=task_inputs,
                    upstream_states=upstream_states,
                    context=context,
                )

        # for pending signals, including retries and pauses we need to make sure the
        # task_inputs are set
        except (ENDRUN, signals.PrefectStateSignal) as exc:
            exc.state.cached_inputs = task_inputs or {}
            state = exc.state
        except RecursiveCall as exc:
            raise exc

        except Exception as exc:
            msg = "Task '{name}': unexpected error while running task: {exc}".format(
                name=context["task_full_name"], exc=repr(exc)
            )
            self.logger.exception(msg)
            state = Failed(message=msg, result=exc, cached_inputs=task_inputs)
            if prefect.context.get("raise_on_exception"):
                raise exc

        # to prevent excessive repetition of this log
        # since looping relies on recursively calling self.run
        # TODO: figure out a way to only log this one single time instead of twice
        if prefect.context.get("task_loop_count") is None:
            # wrapping this final log in prefect.context(context) ensures
            # that any run-context, including task-run-ids, are respected
            with prefect.context(context):
                self.logger.info(
                    "Task '{name}': finished task run for task with final state: '{state}'".format(
                        name=context["task_full_name"], state=type(state).__name__
                    )
                )

        return state

    @call_state_handlers
    def check_upstream_finished(
        self, state: State, upstream_states: Dict[Edge, State]
    ) -> State:
        """
        Checks if the upstream tasks have all finshed.

        Args:
            - state (State): the current state of this task
            - upstream_states (Dict[Edge, Union[State, List[State]]]): the upstream states

        Returns:
            - State: the state of the task after running the check

        Raises:
            - ENDRUN: if upstream tasks are not finished.
        """
        all_states = set()  # type: Set[State]
        for edge, upstream_state in upstream_states.items():
            # if the upstream state is Mapped, and this task is also mapped,
            # we want each individual child to determine if it should
            # proceed or not based on its upstream parent in the mapping
            if isinstance(upstream_state, Mapped) and not edge.mapped:
                all_states.update(upstream_state.map_states)
            else:
                all_states.add(upstream_state)

        if not all(s.is_finished() for s in all_states):
            self.logger.debug(
                "Task '{name}': not all upstream states are finished; ending run.".format(
                    name=prefect.context.get("task_full_name", self.task.name)
                )
            )
            raise ENDRUN(state)
        return state

    @call_state_handlers
    def check_upstream_skipped(
        self, state: State, upstream_states: Dict[Edge, State]
    ) -> State:
        """
        Checks if any of the upstream tasks have skipped.

        Args:
            - state (State): the current state of this task
            - upstream_states (Dict[Edge, State]): the upstream states

        Returns:
            - State: the state of the task after running the check
        """

        all_states = set()  # type: Set[State]
        for edge, upstream_state in upstream_states.items():

            # if the upstream state is Mapped, and this task is also mapped,
            # we want each individual child to determine if it should
            # skip or not based on its upstream parent in the mapping
            if isinstance(upstream_state, Mapped) and not edge.mapped:
                all_states.update(upstream_state.map_states)
            else:
                all_states.add(upstream_state)

        if self.task.skip_on_upstream_skip and any(s.is_skipped() for s in all_states):
            self.logger.debug(
                "Task '{name}': Upstream states were skipped; ending run.".format(
                    name=prefect.context.get("task_full_name", self.task.name)
                )
            )
            raise ENDRUN(
                state=Skipped(
                    message=(
                        "Upstream task was skipped; if this was not the intended "
                        "behavior, consider changing `skip_on_upstream_skip=False` "
                        "for this task."
                    )
                )
            )
        return state

    @call_state_handlers
    def check_task_ready_to_map(
        self, state: State, upstream_states: Dict[Edge, State]
    ) -> State:
        """
        Checks if the parent task is ready to proceed with mapping.

        Args:
            - state (State): the current state of this task
            - upstream_states (Dict[Edge, Union[State, List[State]]]): the upstream states

        Raises:
            - ENDRUN: either way, we dont continue past this point
        """
        if state.is_mapped():
            raise ENDRUN(state)

        ## we can't map if there are no success states with iterables upstream
        if upstream_states and not any(
            [
                edge.mapped and state.is_successful()
                for edge, state in upstream_states.items()
            ]
        ):
            new_state = Failed("No upstream states can be mapped over.")  # type: State
            raise ENDRUN(new_state)
        elif not all(
            [
                hasattr(state.result, "__getitem__")
                for edge, state in upstream_states.items()
                if state.is_successful() and not state.is_mapped() and edge.mapped
            ]
        ):
            new_state = Failed("No upstream states can be mapped over.")
            raise ENDRUN(new_state)
        else:
            new_state = Mapped("Ready to proceed with mapping.")
            raise ENDRUN(new_state)

    @call_state_handlers
    def check_task_trigger(
        self, state: State, upstream_states: Dict[Edge, State]
    ) -> State:
        """
        Checks if the task's trigger function passes.

        Args:
            - state (State): the current state of this task
            - upstream_states (Dict[Edge, Union[State, List[State]]]): the upstream states

        Returns:
            - State: the state of the task after running the check

        Raises:
            - ENDRUN: if the trigger raises an error
        """
        try:
            if not self.task.trigger(upstream_states):
                raise signals.TRIGGERFAIL(message="Trigger failed")

        except signals.PrefectStateSignal as exc:

            self.logger.debug(
                "Task '{name}': {signal} signal raised during execution.".format(
                    name=prefect.context.get("task_full_name", self.task.name),
                    signal=type(exc).__name__,
                )
            )
            if prefect.context.get("raise_on_exception"):
                raise exc
            raise ENDRUN(exc.state)

        # Exceptions are trapped and turned into TriggerFailed states
        except Exception as exc:
            self.logger.exception(
                "Task '{name}': unexpected error while evaluating task trigger: {exc}".format(
                    exc=repr(exc),
                    name=prefect.context.get("task_full_name", self.task.name),
                )
            )
            if prefect.context.get("raise_on_exception"):
                raise exc
            raise ENDRUN(
                TriggerFailed(
                    "Unexpected error while checking task trigger: {}".format(
                        repr(exc)
                    ),
                    result=exc,
                )
            )

        return state

    @call_state_handlers
    def check_task_is_ready(self, state: State) -> State:
        """
        Checks to make sure the task is ready to run (Pending or Mapped).

        Args:
            - state (State): the current state of this task

        Returns:
            - State: the state of the task after running the check

        Raises:
            - ENDRUN: if the task is not ready to run
        """

        # the task is ready
        if state.is_pending():
            return state

        # the task is mapped, in which case we still proceed so that the children tasks
        # are generated (note that if the children tasks)
        elif state.is_mapped():
            self.logger.debug(
                "Task '{name}': task is mapped, but run will proceed so children are generated.".format(
                    name=prefect.context.get("task_full_name", self.task.name)
                )
            )
            return state

        # this task is already running
        elif state.is_running():
            self.logger.debug(
                "Task '{name}': task is already running.".format(
                    name=prefect.context.get("task_full_name", self.task.name)
                )
            )
            raise ENDRUN(state)

        elif state.is_cached():
            return state

        # this task is already finished
        elif state.is_finished():
            self.logger.debug(
                "Task '{name}': task is already finished.".format(
                    name=prefect.context.get("task_full_name", self.task.name)
                )
            )
            raise ENDRUN(state)

        # this task is not pending
        else:
            self.logger.debug(
                "Task '{name}' is not ready to run or state was unrecognized ({state}).".format(
                    name=prefect.context.get("task_full_name", self.task.name),
                    state=state,
                )
            )
            raise ENDRUN(state)

    @call_state_handlers
    def check_task_reached_start_time(self, state: State) -> State:
        """
        Checks if a task is in a Scheduled state and, if it is, ensures that the scheduled
        time has been reached. Note: Scheduled states include Retry states. Scheduled
        states with no start time (`start_time = None`) are never considered ready;
        they must be manually placed in another state.

        Args:
            - state (State): the current state of this task

        Returns:
            - State: the state of the task after performing the check

        Raises:
            - ENDRUN: if the task is Scheduled with a future scheduled time
        """
        if isinstance(state, Scheduled):
            # handle case where no start_time is set
            if state.start_time is None:
                self.logger.debug(
                    "Task '{name}' is scheduled without a known start_time; ending run.".format(
                        name=prefect.context.get("task_full_name", self.task.name)
                    )
                )
                raise ENDRUN(state)

            # handle case where start time is in the future
            elif state.start_time and state.start_time > pendulum.now("utc"):
                self.logger.debug(
                    "Task '{name}': start_time has not been reached; ending run.".format(
                        name=prefect.context.get("task_full_name", self.task.name)
                    )
                )
                raise ENDRUN(state)

        return state

    def get_task_inputs(
        self, state: State, upstream_states: Dict[Edge, State]
    ) -> Dict[str, Result]:
        """
        Given the task's current state and upstream states, generates the inputs for this task.
        Upstream state result values are used. If the current state has `cached_inputs`, they
        will override any upstream values.

        Args:
            - state (State): the task's current state.
            - upstream_states (Dict[Edge, State]): the upstream state_handlers

        Returns:
            - Dict[str, Result]: the task inputs

        """
        task_inputs = {}  # type: Dict[str, Result]

        for edge, upstream_state in upstream_states.items():
            # construct task inputs
            if edge.key is not None:
                task_inputs[edge.key] = upstream_state._result  # type: ignore

        if state.is_pending() and state.cached_inputs:
            task_inputs.update(
                {
                    k: r
                    for k, r in state.cached_inputs.items()
                    if task_inputs.get(k, NoResult) == NoResult
                }
            )

        return task_inputs

    def load_results(
        self, state: State, upstream_states: Dict[Edge, State]
    ) -> Tuple[State, Dict[Edge, State]]:
        """
        Given the task's current state and upstream states, populates all relevant result objects for this task run.

        Args:
            - state (State): the task's current state.
            - upstream_states (Dict[Edge, State]): the upstream state_handlers

        Returns:
            - Tuple[State, dict]: a tuple of (state, upstream_states)

        """
        return state, upstream_states

    @call_state_handlers
    def check_target(self, state: State, inputs: Dict[str, Result]) -> State:
        """
        Checks if a Result exists at the task's target.

        Args:
            - state (State): the current state of this task
            - inputs (Dict[str, Result]): a dictionary of inputs whose keys correspond
                to the task's `run()` arguments.

        Returns:
            - State: the state of the task after running the check
        """
        result = self.result
        target = self.task.target

        if result and target:
            if result.exists(target, **prefect.context):
                new_res = result.read(target.format(**prefect.context))
                cached_state = Cached(
                    result=new_res,
                    cached_inputs=inputs,
                    cached_result_expiration=None,
                    cached_parameters=prefect.context.get("parameters"),
                    message=f"Result found at task target {target}",
                )
                return cached_state

        return state

    @call_state_handlers
    def check_task_is_cached(self, state: State, inputs: Dict[str, Result]) -> State:
        """
        Checks if task is cached and whether the cache is still valid.

        Args:
            - state (State): the current state of this task
            - inputs (Dict[str, Result]): a dictionary of inputs whose keys correspond
                to the task's `run()` arguments.

        Returns:
            - State: the state of the task after running the check

        Raises:
            - ENDRUN: if the task is not ready to run
        """
        if state.is_cached():
            assert isinstance(state, Cached)  # mypy assert
            sanitized_inputs = {key: res.value for key, res in inputs.items()}
            if self.task.cache_validator(
                state, sanitized_inputs, prefect.context.get("parameters")
            ):
                return state
            else:
                state = Pending("Cache was invalid; ready to run.")

        if self.task.cache_for is not None:
            candidate_states = []
            if prefect.context.get("caches"):
                candidate_states = prefect.context.caches.get(
                    self.task.cache_key or self.task.name, []
                )
            sanitized_inputs = {key: res.value for key, res in inputs.items()}
            for candidate in candidate_states:
                if self.task.cache_validator(
                    candidate, sanitized_inputs, prefect.context.get("parameters")
                ):
                    return candidate

        if self.task.cache_for is not None:
            self.logger.warning(
                "Task '{name}': can't use cache because it "
                "is now invalid".format(
                    name=prefect.context.get("task_full_name", self.task.name)
                )
            )
        return state or Pending("Cache was invalid; ready to run.")

    @call_state_handlers
    def set_task_to_running(self, state: State, inputs: Dict[str, Result]) -> State:
        """
        Sets the task to running

        Args:
            - state (State): the current state of this task
            - inputs (Dict[str, Result]): a dictionary of inputs whose keys correspond
                to the task's `run()` arguments.

        Returns:
            - State: the state of the task after running the check

        Raises:
            - ENDRUN: if the task is not ready to run
        """
        if not state.is_pending():
            self.logger.debug(
                "Task '{name}': can't set state to Running because it "
                "isn't Pending; ending run.".format(
                    name=prefect.context.get("task_full_name", self.task.name)
                )
            )
            raise ENDRUN(state)

        new_state = Running(message="Starting task run.", cached_inputs=inputs)
        return new_state

    @run_with_heartbeat
    @call_state_handlers
    def get_task_run_state(self, state: State, inputs: Dict[str, Result],) -> State:
        """
        Runs the task and traps any signals or errors it raises.
        Also checkpoints the result of a successful task, if `task.checkpoint` is `True`.

        Args:
            - state (State): the current state of this task
            - inputs (Dict[str, Result], optional): a dictionary of inputs whose keys correspond
                to the task's `run()` arguments.

        Returns:
            - State: the state of the task after running the check

        Raises:
            - signals.PAUSE: if the task raises PAUSE
            - ENDRUN: if the task is not ready to run
        """
        if not state.is_running():
            self.logger.debug(
                "Task '{name}': can't run task because it's not in a "
                "Running state; ending run.".format(
                    name=prefect.context.get("task_full_name", self.task.name)
                )
            )

            raise ENDRUN(state)

        value = None
        raw_inputs = {k: r.value for k, r in inputs.items()}
        try:
            self.logger.debug(
                "Task '{name}': Calling task.run() method...".format(
                    name=prefect.context.get("task_full_name", self.task.name)
                )
            )
<<<<<<< HEAD
            timeout_handler = (
                timeout_handler or prefect.utilities.executors.timeout_handler
            )
=======
            timeout_handler = prefect.utilities.executors.timeout_handler
            raw_inputs = {k: r.value for k, r in inputs.items()}
>>>>>>> 5788d080

            if getattr(self.task, "log_stdout", False):
                with redirect_stdout(prefect.utilities.logging.RedirectToLog(self.logger)):  # type: ignore
                    value = timeout_handler(
                        self.task.run, timeout=self.task.timeout, **raw_inputs
                    )
            else:
                value = timeout_handler(
                    self.task.run, timeout=self.task.timeout, **raw_inputs
                )

        except KeyboardInterrupt:
            self.logger.debug("Interrupt signal raised, cancelling task run.")
            state = Cancelled(message="Interrupt signal raised, cancelling task run.")
            return state

        # inform user of timeout
        except TimeoutError as exc:
            if prefect.context.get("raise_on_exception"):
                raise exc
            state = TimedOut(
                "Task timed out during execution.", result=exc, cached_inputs=inputs
            )
            return state

        except signals.LOOP as exc:
            new_state = exc.state
            assert isinstance(new_state, Looped)
            new_state.result = self.result.from_value(value=new_state.result)
            new_state.cached_inputs = inputs
            new_state.message = exc.state.message or "Task is looping ({})".format(
                new_state.loop_count
            )
            return new_state

        ## checkpoint tasks if a result is present, except for when the user has opted out by disabling checkpointing
        if (
            prefect.context.get("checkpointing") is True
            and self.task.checkpoint is not False
            and value is not None
        ):
            try:
                # precedence for keys is task context > task inputs > flow parameters
                formatting_kwargs = {
                    **prefect.context.get("parameters", {}).copy(),
                    **raw_inputs,
                    **prefect.context,
                }
                result = self.result.write(
                    value, filename="output", **formatting_kwargs,
                )
            except NotImplementedError:
                result = self.result.from_value(value=value)
        else:
            result = self.result.from_value(value=value)

        state = Success(
            result=result, message="Task run succeeded.", cached_inputs=inputs
        )
        return state

    @call_state_handlers
    def cache_result(self, state: State, inputs: Dict[str, Result]) -> State:
        """
        Caches the result of a successful task, if appropriate. Alternatively,
        if the task is failed, caches the inputs.

        Tasks are cached if:
            - task.cache_for is not None
            - the task state is Successful
            - the task state is not Skipped (which is a subclass of Successful)

        Args:
            - state (State): the current state of this task
            - inputs (Dict[str, Result], optional): a dictionary of inputs whose keys correspond
                to the task's `run()` arguments.

        Returns:
            - State: the state of the task after running the check

        """
        state.cached_inputs = inputs

        if (
            state.is_successful()
            and not state.is_skipped()
            and self.task.cache_for is not None
        ):
            expiration = pendulum.now("utc") + self.task.cache_for
            cached_state = Cached(
                result=state._result,
                cached_inputs=inputs,
                cached_result_expiration=expiration,
                cached_parameters=prefect.context.get("parameters"),
                message=state.message,
            )
            return cached_state

        return state

    @call_state_handlers
    def check_for_retry(self, state: State, inputs: Dict[str, Result]) -> State:
        """
        Checks to see if a FAILED task should be retried.

        Args:
            - state (State): the current state of this task
            - inputs (Dict[str, Result], optional): a dictionary of inputs whose keys correspond
                to the task's `run()` arguments.

        Returns:
            - State: the state of the task after running the check
        """
        if state.is_failed():
            run_count = prefect.context.get("task_run_count", 1)
            if prefect.context.get("task_loop_count") is not None:

                loop_result = self.result.from_value(
                    value=prefect.context.get("task_loop_result")
                )

                ## checkpoint tasks if a result is present, except for when the user has opted out by disabling checkpointing
                if (
                    prefect.context.get("checkpointing") is True
                    and self.task.checkpoint is not False
                    and loop_result.value is not None
                ):
                    try:
                        value = prefect.context.get("task_loop_result")
                        loop_result = self.result.write(
                            value, filename="output", **prefect.context
                        )
                    except NotImplementedError:
                        pass

                loop_context = {
                    "_loop_count": PrefectResult(
                        location=json.dumps(prefect.context["task_loop_count"]),
                    ),
                    "_loop_result": loop_result,
                }
                inputs.update(loop_context)
            if run_count <= self.task.max_retries:
                start_time = pendulum.now("utc") + self.task.retry_delay
                msg = "Retrying Task (after attempt {n} of {m})".format(
                    n=run_count, m=self.task.max_retries + 1
                )
                retry_state = Retrying(
                    start_time=start_time,
                    cached_inputs=inputs,
                    message=msg,
                    run_count=run_count,
                )
                return retry_state

        return state

    def check_task_is_looping(
        self,
        state: State,
        inputs: Dict[str, Result] = None,
        upstream_states: Dict[Edge, State] = None,
        context: Dict[str, Any] = None,
    ) -> State:
        """
        Checks to see if the task is in a `Looped` state and if so, rerun the pipeline with an incremeneted `loop_count`.

        Args:
            - state (State, optional): initial `State` to begin task run from;
                defaults to `Pending()`
            - inputs (Dict[str, Result], optional): a dictionary of inputs whose keys correspond
                to the task's `run()` arguments.
            - upstream_states (Dict[Edge, State]): a dictionary
                representing the states of any tasks upstream of this one. The keys of the
                dictionary should correspond to the edges leading to the task.
            - context (dict, optional): prefect Context to use for execution

        Returns:
            - `State` object representing the final post-run state of the Task
        """
        if state.is_looped():
            assert isinstance(state, Looped)  # mypy assert
            assert isinstance(context, dict)  # mypy assert
            msg = "Looping task (on loop index {})".format(state.loop_count)
            context.update(
                {
                    "task_loop_result": state.result,
                    "task_loop_count": state.loop_count + 1,
                }
            )
            context.update(task_run_version=prefect.context.get("task_run_version"))
            new_state = Pending(message=msg, cached_inputs=inputs)
            raise RecursiveCall(
                self.run,
                self,
                new_state,
                upstream_states=upstream_states,
                context=context,
            )

        return state<|MERGE_RESOLUTION|>--- conflicted
+++ resolved
@@ -795,15 +795,9 @@
                     name=prefect.context.get("task_full_name", self.task.name)
                 )
             )
-<<<<<<< HEAD
             timeout_handler = (
                 timeout_handler or prefect.utilities.executors.timeout_handler
             )
-=======
-            timeout_handler = prefect.utilities.executors.timeout_handler
-            raw_inputs = {k: r.value for k, r in inputs.items()}
->>>>>>> 5788d080
-
             if getattr(self.task, "log_stdout", False):
                 with redirect_stdout(prefect.utilities.logging.RedirectToLog(self.logger)):  # type: ignore
                     value = timeout_handler(
