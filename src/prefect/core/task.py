--- conflicted
+++ resolved
@@ -359,15 +359,10 @@
         Returns:
             - Task: a new Task instance
         """
-<<<<<<< HEAD
-        new = self.copy()
+        new = self.copy(**(task_args or {}))
         new.bind(
             *args, mapped=mapped, upstream_tasks=upstream_tasks, flow=flow, **kwargs
         )
-=======
-        new = self.copy(**(task_args or {}))
-        new.bind(*args, mapped=mapped, upstream_tasks=upstream_tasks, **kwargs)
->>>>>>> 795b575a
         return new
 
     def bind(
