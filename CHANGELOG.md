--- conflicted
+++ resolved
@@ -27,11 +27,8 @@
 - Renamed `ResultHandler` methods from `serialize` / `deserialize` to `write` / `read` - [#612](https://github.com/PrefectHQ/prefect/pull/612)
 - Refactor all `State` objects to store fully hydrated `Result` objects which track information about how results should be handled - [#612](https://github.com/PrefectHQ/prefect/pull/612), [#616](https://github.com/PrefectHQ/prefect/pull/616)
 - `Client.create_flow_run` now returns a string instead of a `GraphQLResult` object to match the API of `deploy` - [#630](https://github.com/PrefectHQ/prefect/pull/630)
-<<<<<<< HEAD
 - `flow.deploy` and `client.deploy` require a `project_name` instead of an ID - [#633](https://github.com/PrefectHQ/prefect/pull/633)
-=======
 - Upstream state results now take precedence for task inputs over `cached_inputs` - [#591](https://github.com/PrefectHQ/prefect/issues/591)
->>>>>>> 6ec8b8fd
 
 ## 0.4.1 <Badge text="beta" type="success"/>
 
